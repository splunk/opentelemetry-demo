// Copyright The OpenTelemetry Authors
// SPDX-License-Identifier: Apache-2.0

/** @type {import('next').NextConfig} */

const dotEnv = require('dotenv');
const dotenvExpand = require('dotenv-expand');
const { resolve } = require('path');

const myEnv = dotEnv.config({
  path: resolve(__dirname, '../../.env'),
});
dotenvExpand.expand(myEnv);

const {
  AD_ADDR = '',
  CART_ADDR = '',
  CHECKOUT_ADDR = '',
  CURRENCY_ADDR = '',
  PRODUCT_CATALOG_ADDR = '',
  PRODUCT_REVIEWS_ADDR = '',
  RECOMMENDATION_ADDR = '',
  SHIPPING_ADDR = '',
  ENV_PLATFORM = '',
  OTEL_EXPORTER_OTLP_TRACES_ENDPOINT = '',
  OTEL_SERVICE_NAME = 'frontend',
  PUBLIC_OTEL_EXPORTER_OTLP_TRACES_ENDPOINT = '',
} = process.env;

const nextConfig = {
  reactStrictMode: true,
  output: 'standalone',
  productionBrowserSourceMaps: true, // Generate sourcemaps for production
  compiler: {
    styledComponents: true,
  },
<<<<<<< HEAD
  webpack: (config, { isServer, dev }) => {
=======
  // Turbopack configuration (Next.js 16 default bundler)
  // Turbopack automatically handles Node.js polyfills for client bundles
  turbopack: {
    // Set root to current directory to avoid confusion with parent lockfile
    root: __dirname,
  },
  // Keep webpack config for backwards compatibility if --webpack flag is used
  webpack: (config, { isServer }) => {
>>>>>>> 32c6298f
    if (!isServer) {
      config.resolve.fallback.http2 = false;
      config.resolve.fallback.tls = false;
      config.resolve.fallback.net = false;
      config.resolve.fallback.dns = false;
      config.resolve.fallback.fs = false;
    }

    // Enable source maps for all modules including React in production
    if (!dev && !isServer) {
      config.devtool = 'source-map';
    }

    return config;
  },
  env: {
    AD_ADDR,
    CART_ADDR,
    CHECKOUT_ADDR,
    CURRENCY_ADDR,
    PRODUCT_CATALOG_ADDR,
    PRODUCT_REVIEWS_ADDR,
    RECOMMENDATION_ADDR,
    SHIPPING_ADDR,
    OTEL_EXPORTER_OTLP_TRACES_ENDPOINT,
    NEXT_PUBLIC_PLATFORM: ENV_PLATFORM,
    NEXT_PUBLIC_OTEL_SERVICE_NAME: OTEL_SERVICE_NAME,
    NEXT_PUBLIC_OTEL_EXPORTER_OTLP_TRACES_ENDPOINT: PUBLIC_OTEL_EXPORTER_OTLP_TRACES_ENDPOINT,
  },
  images: {
    loader: "custom",
    loaderFile: "./utils/imageLoader.js"
  }
};

module.exports = nextConfig;<|MERGE_RESOLUTION|>--- conflicted
+++ resolved
@@ -34,9 +34,6 @@
   compiler: {
     styledComponents: true,
   },
-<<<<<<< HEAD
-  webpack: (config, { isServer, dev }) => {
-=======
   // Turbopack configuration (Next.js 16 default bundler)
   // Turbopack automatically handles Node.js polyfills for client bundles
   turbopack: {
@@ -44,8 +41,7 @@
     root: __dirname,
   },
   // Keep webpack config for backwards compatibility if --webpack flag is used
-  webpack: (config, { isServer }) => {
->>>>>>> 32c6298f
+  webpack: (config, { isServer, dev }) => {
     if (!isServer) {
       config.resolve.fallback.http2 = false;
       config.resolve.fallback.tls = false;
