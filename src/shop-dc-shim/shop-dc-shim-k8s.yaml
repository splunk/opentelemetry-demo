--- conflicted
+++ resolved
@@ -51,11 +51,7 @@
       serviceAccountName: opentelemetry-demo
       containers:
         - name: shop-dc-shim
-<<<<<<< HEAD
-          image: ghcr.io/greatestusername-splunk/opentelemetry-demo-fork/shop-dc-shim:0.0.3-test
-=======
           image: ghcr.io/splunk/opentelemetry-demo/otel-shop-dc-shim:1.0.2
->>>>>>> 5690eee0
           imagePullPolicy: Always
           ports:
             - containerPort: 8070
