--- conflicted
+++ resolved
@@ -51,11 +51,7 @@
       serviceAccountName: opentelemetry-demo
       containers:
         - name: shop-dc-shim
-<<<<<<< HEAD
-          image: ghcr.io/splunk/opentelemetry-demo/otel-shop-dc-shim:1.0.2
-=======
           image: ghcr.io/splunk/opentelemetry-demo/otel-shop-dc-shim:1.4.0
->>>>>>> 7e03595b
           imagePullPolicy: Always
           ports:
             - containerPort: 8070
