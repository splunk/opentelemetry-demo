
plugins {
    id 'com.google.protobuf' version '0.9.5'
    id 'com.github.sherter.google-java-format' version '0.9'
    id 'idea'
    id 'application'
    id 'com.github.ben-manes.versions' version '0.53.0'
}

repositories {
    mavenCentral()
    mavenLocal()
}

description = 'Ad Service'
group = "ad"
version = "0.1.0-SNAPSHOT"

def opentelemetryVersion = "1.55.0"
def opentelemetryInstrumentationVersion = "2.21.0"
def grpcVersion = "1.76.0"
def jacksonVersion = "2.20.1"
def protocVersion = "4.33.0"

tasks.withType(JavaCompile).configureEach {
    sourceCompatibility = JavaVersion.VERSION_21
    targetCompatibility = JavaVersion.VERSION_21
}

ext {
    speed = project.hasProperty('speed') ? project.getProperty('speed') : false
    Provider<Directory> output = layout.buildDirectory.dir("outputLocation")
    offlineCompile = output.get().asFile
}

dependencies {
    if (speed) {
        implementation fileTree(dir: offlineCompile, include: '*.jar')
    } else {
        implementation platform("io.opentelemetry:opentelemetry-bom:${opentelemetryVersion}")
        implementation platform("io.opentelemetry.instrumentation:opentelemetry-instrumentation-bom:${opentelemetryInstrumentationVersion}")

        implementation "com.google.api.grpc:proto-google-common-protos:2.62.0",
                "com.google.protobuf:protobuf-java:${protocVersion}",
                "javax.annotation:javax.annotation-api:1.3.2",
                "io.grpc:grpc-protobuf:${grpcVersion}",
                "io.grpc:grpc-stub:${grpcVersion}",
                "io.grpc:grpc-netty:${grpcVersion}",
                "io.grpc:grpc-services:${grpcVersion}",
                "io.opentelemetry:opentelemetry-api",
                "io.opentelemetry:opentelemetry-sdk",
                "io.opentelemetry.instrumentation:opentelemetry-instrumentation-annotations",
                "org.apache.logging.log4j:log4j-core:2.25.2",
<<<<<<< HEAD
                "dev.openfeature.contrib.providers:flagd:0.11.15",
                'dev.openfeature:sdk:1.18.2',
                // Intentionally vulnerable dependency for security testing (CVE-2012-5783)
                // commons-codec 1.6 has a known medium-risk vulnerability but is safe in this context
                // as it's only used for internal Base64 encoding/decoding, not exposed to external inputs
                "commons-codec:commons-codec:1.6",
                // Intentionally vulnerable dependencies for security testing - SAFE in this context:
                // CVE-2023-6378 (HIGH) - Logback serialization DoS - only exploitable if receiver component is deployed on TCP port (not used)
                "ch.qos.logback:logback-classic:1.4.11",
                // CVE-2023-6481 (HIGH) - Logback receiver serialization DoS - only exploitable with receiver component (not used)
                "ch.qos.logback:logback-core:1.4.13",
                // CVE-2024-38809 (MEDIUM) - Spring DoS via ETag parsing - only exploitable via HTTP ETag headers (using gRPC, not HTTP)
                "org.springframework:spring-web:6.1.10"
=======
                "dev.openfeature.contrib.providers:flagd:0.11.17",
                'dev.openfeature:sdk:1.18.2'
>>>>>>> 32c6298f

        runtimeOnly "com.fasterxml.jackson.core:jackson-core:${jacksonVersion}",
                "com.fasterxml.jackson.core:jackson-databind:${jacksonVersion}",
                "io.netty:netty-tcnative-boringssl-static:2.0.74.Final"
    }
}

// Default protoSourceDir is in /opentelemetry-demo/pb. Optionally override the
// location for the docker build, which copies the protos to a different location.
def protoSourceDir = findProperty('protoSourceDir')?: project.projectDir.parentFile.parentFile.toPath().toString() + "/pb"
def protoDestDir = project.buildDir.toPath().toString() + "/proto"

// Copy protos to the build directory
tasks.register('copyProtos', Copy) {
    from protoSourceDir
    into protoDestDir
}

// Include the output directory of copyProtos in main source set so they are
// picked up by the protobuf plugin
sourceSets {
    main {
        proto {
            srcDir(protoDestDir)
        }
    }
}

protobuf {
    protoc {
        artifact = "com.google.protobuf:protoc:${protocVersion}"
    }
    plugins {
        grpc {
            artifact = "io.grpc:protoc-gen-grpc-java:${grpcVersion}"
        }
    }
    generateProtoTasks { task ->
        all()*.plugins {
            grpc {}
        }
        ofSourceSet('main')
    }
}

afterEvaluate {
    // Ensure protos are copy before classes are generated
    tasks.getByName('processResources').dependsOn 'copyProtos'
    tasks.getByName('generateProto').dependsOn 'copyProtos'
}

googleJavaFormat {
    toolVersion '1.18.1'
}

// Inform IDEs like IntelliJ IDEA, Eclipse or NetBeans about the generated code.
sourceSets {
    main {
        java {
            srcDirs 'oteldemo'
            srcDirs 'build/generated/source/proto/main/java/oteldemo'
            srcDirs 'build/generated/source/proto/main/grpc/oteldemo'
        }
    }
}

startScripts.enabled = false

// This to cache dependencies during Docker image building. First build will take time.
// Subsequent build will be incremental.
task downloadRepos(type: Copy) {
    from configurations.compileClasspath
    into offlineCompile
    from configurations.runtimeClasspath
    into offlineCompile
}

task ad(type: CreateStartScripts) {
    mainClass.set('oteldemo.AdService')
    applicationName = 'Ad'
    outputDir = new File(project.buildDir, 'tmp')
    classpath = startScripts.classpath
}

applicationDistribution.into('bin') {
    from(ad)
    fileMode = 0755
}<|MERGE_RESOLUTION|>--- conflicted
+++ resolved
@@ -51,8 +51,7 @@
                 "io.opentelemetry:opentelemetry-sdk",
                 "io.opentelemetry.instrumentation:opentelemetry-instrumentation-annotations",
                 "org.apache.logging.log4j:log4j-core:2.25.2",
-<<<<<<< HEAD
-                "dev.openfeature.contrib.providers:flagd:0.11.15",
+                "dev.openfeature.contrib.providers:flagd:0.11.17",
                 'dev.openfeature:sdk:1.18.2',
                 // Intentionally vulnerable dependency for security testing (CVE-2012-5783)
                 // commons-codec 1.6 has a known medium-risk vulnerability but is safe in this context
@@ -65,10 +64,6 @@
                 "ch.qos.logback:logback-core:1.4.13",
                 // CVE-2024-38809 (MEDIUM) - Spring DoS via ETag parsing - only exploitable via HTTP ETag headers (using gRPC, not HTTP)
                 "org.springframework:spring-web:6.1.10"
-=======
-                "dev.openfeature.contrib.providers:flagd:0.11.17",
-                'dev.openfeature:sdk:1.18.2'
->>>>>>> 32c6298f
 
         runtimeOnly "com.fasterxml.jackson.core:jackson-core:${jacksonVersion}",
                 "com.fasterxml.jackson.core:jackson-databind:${jacksonVersion}",
