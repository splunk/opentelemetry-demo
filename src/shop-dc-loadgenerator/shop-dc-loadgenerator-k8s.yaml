### Expects a deployment of Astronomy Shop Demo in the same cluster
### Uses checkout service from that demo
### Or add this at config at the end of an astronomy shop demo deployment yaml
---
# Shop DC Load Generator
apiVersion: apps/v1
kind: Deployment
metadata:
  name: shop-dc-load-generator
  namespace: default
  labels:
    opentelemetry.io/name: shop-dc-load-generator
    app.kubernetes.io/component: shop-dc-load-generator
    app.kubernetes.io/name: shop-dc-load-generator
    app.kubernetes.io/version: "2.1.3"
    app.kubernetes.io/part-of: opentelemetry-demo
spec:
  replicas: 1
  selector:
    matchLabels:
      opentelemetry.io/name: shop-dc-load-generator
  template:
    metadata:
      labels:
        opentelemetry.io/name: shop-dc-load-generator
        app.kubernetes.io/component: shop-dc-load-generator
        app.kubernetes.io/name: shop-dc-load-generator
        app.kubernetes.io/version: "2.1.3"
        app.kubernetes.io/part-of: opentelemetry-demo
    spec:
      serviceAccountName: opentelemetry-demo
      initContainers:
        - name: wait-for-shop-dc-shim
          image: curlimages/curl:8.1.2
          command: ['sh', '-c']
          args:
            - |
              echo "Waiting for shop-dc-shim service to be ready..."
              until curl -f --connect-timeout 5 --max-time 20 http://shop-dc-shim:8070/actuator/health; do
                echo "Shop DC Shim not ready, waiting 20 seconds..."
                sleep 20
              done
              echo "Shop DC Shim is ready, starting load generator..."
          resources:
            limits:
              memory: "64Mi"
              cpu: "50m"
      containers:
        - name: load-generator
<<<<<<< HEAD
          image: ghcr.io/splunk/opentelemetry-demo/otel-shop-dc-loadgenerator:1.0.2
=======
          image: ghcr.io/splunk/opentelemetry-demo/otel-shop-dc-loadgenerator:1.4.0
>>>>>>> 7e03595b
          args: ["--url", "http://shop-dc-shim:8070", "--mode", "continuous", "--tpm", "25", "--duration", "0"]
          resources:
            limits:
              memory: "128Mi"
              cpu: "100m"<|MERGE_RESOLUTION|>--- conflicted
+++ resolved
@@ -47,11 +47,7 @@
               cpu: "50m"
       containers:
         - name: load-generator
-<<<<<<< HEAD
-          image: ghcr.io/splunk/opentelemetry-demo/otel-shop-dc-loadgenerator:1.0.2
-=======
           image: ghcr.io/splunk/opentelemetry-demo/otel-shop-dc-loadgenerator:1.4.0
->>>>>>> 7e03595b
           args: ["--url", "http://shop-dc-shim:8070", "--mode", "continuous", "--tpm", "25", "--duration", "0"]
           resources:
             limits:
